"""
Usage:
    peret.py format [ -f FILE ]
    peret.py validate [ -f FILE ]
    peret.py add-translations [ -i FILE ] [ -f FILE ]
    peret.py add-relations [ -i FILE ] [ -f FILE ]

Commands:
    format                  prettify XML file
    validate                validate an AED TEI file against the XML schema in
                            files/aed_schema.xsd

    add-translations        add translations from BTS couchdb dump zip file to
                            AED-TEI XML dictionary file
    add-relations           add relations from BTS couchdb dump zip file to
                            AED-TEI XML dictionary file

Options:
    -f FILE --file FILE     path to local XML file
                            [default: files/dictionary.xml]
    -i FILE --input FILE    path to BTS couchdb dump zip file
                            [default: dump/vocabulary.zip]

"""
from typing import List, Callable

from pathlib import Path
from functools import reduce

import docopt
from delb import Document, TagNode, tag  # pylint: disable=import-error
import xmlschema  # pylint: disable=import-error

from .providers import (
    bts,
    register_qualified_property,
)

XML_NS = "http://www.w3.org/XML/1998/namespace"
INVERSE = dict(
    reduce(
        lambda l, e: l + [e, e[::-1]],
        [
            ("partOf", "contains"),
            ("predecessor", "successor"),
            ("rootOf", "root"),
            ("referencedBy", "referencing"),
        ],
        []
    )
)
DATERANGE_BOUNDS = {
    'beginning': 'from',
    'end': 'to'
}


def _has_relation(e: TagNode, predicate: str, value: str) -> bool:
    """ determine whether `<entry/>` element contains specified relation.

    >>> e = Document(
    ... '<entry><xr type="root"><ref target="tla1"/></xr></entry>'
    ... )
    >>> _has_relation(e, 'root', '1')
    True

    """
    if value.strip() == '':
        return True
    return (
        e.css_select(f'entry > xr[type="{predicate}"] > ref[target="tla{value}"]').size
        > 0
    )


def _add_relation(e: TagNode, predicate: str, value: str) -> TagNode:
    """ add relation to `<entry/>` node.

    >>> e = Document('<entry/>').root
    >>> e = _add_relation(e, 'rootOf', '1')
    >>> e = _add_relation(e, 'partOf', '3')
    >>> str(_add_relation(e, 'partOf', '2'))
    '<entry><xr type="rootOf"><ref target="tla1"/></xr>\
<xr type="partOf"><ref target="tla3"/><ref target="tla2"/></xr></entry>'

    """
    if not e.xpath(f'./xr[@type="{predicate}"]'):
        e.append_child(tag("xr", {"type": predicate}))
    e.xpath(f'./xr[@type="{predicate}"]').first.append_child(
        tag(
            "ref",
            {"target": f"tla{value}"},
        )
    )
    return e


def _has_translation(e: TagNode, lang: str, value: str) -> bool:
    """ determine if `<entry/>`-XML element already contains certain
    translation.

    >>> e = Document(
    ... '''<entry><sense><cit type="translation" xml:lang="en">
    ... <quote>vulture</quote></cit></sense></entry>'''
    ... )
    >>> _has_translation(e, 'en', 'vulture')
    True
    >>> _has_translation(e, 'de', 'geier')
    False
    >>> _has_translation(e, 'de', '')
    True

    """
    if value.strip() == '':
        return True
<<<<<<< HEAD
    for quote in e.css_select(
=======
    e.namespaces['xml'] = XML_NS
    return e.css_select(
>>>>>>> c693f857
        f'entry > sense > cit[type="translation"][xml|lang="{lang}"] > quote'
    ).filtered_by(
        lambda quote: quote.full_text == value
    ).size > 0


def _add_translation(e: TagNode, lang: str, value: str) -> TagNode:
    """ add translation to `<entry/>` node.

    >>> e = Document('<entry/>').root
    >>> str(_add_translation(e, 'de', 'geier'))
    '<entry><sense><cit type="translation" xml:lang="de"><quote>geier</quote>\
</cit></sense></entry>'

    """
    if not e.css_select("entry > sense"):
        e.append_child(tag("sense"))
    e.css_select("entry > sense").first.append_child(
        tag(
            "cit",
            {"type": "translation", f"{{{XML_NS}}}lang": lang},
            tag("quote", value),
        )
    )
    return e


def _has_daterange(e: TagNode, pred: str, value: str) -> bool:
    """

    >>> e = Document(
    ... '''<category><catDesc><date from="-1745" to="-1730"/>
    ... Sebekhotep IV.</catDesc></category>'''
    ... )
    >>> _has_daterange(e, 'beginning', '-1745')
    True

    >>> _has_daterange(e, 'end', '-1731')
    False

    """
    attribute = DATERANGE_BOUNDS.get(pred)
    return e.css_select(f'category > catDesc > date[{attribute}="{value}"]').size > 0


def _add_daterange(e: TagNode, pred: str, value: str) -> TagNode:
    """ add daterange to `<category>` node in AED thesaurus.

    >>> e = Document('<category/>').root
    >>> e = _add_daterange(e, 'beginning', '-1745')
    >>> str(_add_daterange(e, 'end', '-1730'))
    '<category><catDesc><date from="-1745" to="-1730"/></catDesc></category>'

    """
    if not e.css_select("category > catDesc"):
        e.append_child(tag("catDesc"))
    if not e.css_select("category > catDesc > date"):
        e.css_select("category > catDesc").first.append_child(tag("date"))
    e.css_select("category > catDesc > date").first.attributes[
        DATERANGE_BOUNDS.get(pred)
    ] = value
    return e


def _verify_relations(_: str, entry: dict, wlist: dict) -> dict:
    """ Remove relations of which the targets don't exist.

    >>> wlist = {'2': {}}
    >>> _verify_relations('1',
    ... {'relations': {'partOf': ['2', '3'], 'root': ['4']}}, wlist)
    {'relations': {'partOf': ['2'], 'root': []}}

    """
    entry['relations'] = {
        predicate: list(filter(
            lambda value: value in wlist,
            values
        ))
        for predicate, values in entry.get('relations', {}).items()
    }
    return entry


def _mirror_relations(entry_id: str, entry: dict, wlist: dict) -> dict:
    """ create inverted relations in wlist entries referenced
    via an entry's relations.

    >>> wlist = {'2': {}}
    >>> e = _mirror_relations('1', {'relations': {'root': ['2']}}, wlist)
    >>> wlist
    {'2': {'relations': {'rootOf': ['1']}}}

    """
    for predicate, values in entry.get('relations', {}).items():
        for value in values:
            if value == entry_id:
                print(f'{value=} same as {entry_id=}! ({predicate=})')
                continue
            target = wlist.get(value, {})
            target['relations'] = register_qualified_property(
                target.get('relations', {}), INVERSE[predicate], entry_id
            )
    return entry


def patch_wlist(wlist: dict, functions: List[Callable] = None) -> dict:
    """ iterate through all key value pairs in wlist and apply one or more
    functions to each.

    >>> wlist = {'1': {'relations': {'root': ['3']}},
    ... '2': {'relations': {'rootOf': ['1']}}}
    >>> patch_wlist(wlist, [_verify_relations, _mirror_relations])['1']
    {'relations': {'root': ['2']}}

    """
    for _id, entry in wlist.items():
        for func in functions:
            wlist[_id] = func(_id, entry, wlist)
    return wlist


def _strip_id(aedid: str) -> str:
    """ remove `tla`-prefix from string

    >>> _strip_id('tla113')
    '113'
    >>> _strip_id('113')
    '113'

    """
    return aedid.split('tla', maxsplit=1)[-1]


def _get_id(entry: TagNode) -> str:
    """ get value of a node's `xml:id` attribute

    >>> from delb import new_tag_node
    >>> e = new_tag_node('entry', attributes={f'{{{XML_NS}}}id': '1'})
    >>> _get_id(e)
    '1'

    """
    # pylint: disable=protected-access
    return _strip_id(
        entry.attributes.get(f'{{{XML_NS}}}id')
    )


def process_wlist(
    inputfile: str = 'dump/vocabulary.zip',
    xmlfile: str = 'files/dictionary.xml',
    extract_funcs: List[Callable] = None,
    prep_funcs: List[Callable] = None,
    prop: str = None,
    _has: Callable = None,
    _add: Callable = None,
):
    """ process entries of AED TEI XML file according to configuration
    and save result to the same XML file.
    """
    print(f'add {prop} from {inputfile} to {xmlfile}')
    print(f'load xml file {xmlfile}')
    aed = Document(Path(xmlfile))
    xml_ids = set(
        map(
            _get_id,
            aed.css_select('entry')
        )
    )
    print('initialize registry')
    wlist = {
        _id: entry
        for _id, entry in patch_wlist(
            {
                _id: entry
                for _id, entry in bts.init_vocab(
                    filename=inputfile,
                    vocab='aaew_wlist',
                    functions=extract_funcs
                ).items()
                if _id in xml_ids
            },
            functions=prep_funcs or []
        ).items()
        if _id in xml_ids
    }
    print('process XML entries')
    _stats = {'entries': set(), 'elements': 0}
    for entry in aed.css_select('entry'):
        _id = _get_id(entry)
        for _type, values in wlist.get(_id, {}).get(prop, {}).items():
            for value in values:
                if not _has(entry, _type, value):
                    _add(entry, _type, value)
                    _stats['elements'] += 1
                    _stats['entries'].add(_id)
    print(
        (
            f'added {_stats["elements"]} {prop} to '
            f'{len(_stats["entries"])} entries.'
        )
    )
    print(f'save results to {xmlfile}')
    aed.save(Path(xmlfile), pretty=True)


def add_lemma_relations(
    inputfile: str = 'dump/vocabulary.zip',
    xmlfile: str = 'files/dictionary.xml'
):
    """ extract relations from BTS couchdb dump ZIP file and insert them
    into AED-TEI XML file.
    """
    process_wlist(
        inputfile=inputfile, xmlfile=xmlfile,
        extract_funcs=[bts.get_relations],
        prep_funcs=[_verify_relations, _mirror_relations],
        prop='relations', _has=_has_relation, _add=_add_relation
    )


def add_lemma_translations(
    inputfile: str = 'dump/vocabulary.zip',
    xmlfile: str = 'files/dictionary.xml'
):
    """ extract translations from BTS couchdb dump ZIP file and insert them
    into AED-TEI XML file.
    """
    process_wlist(
        inputfile=inputfile, xmlfile=xmlfile,
        extract_funcs=[bts.get_translations], prop='translations',
        _has=_has_translation, _add=_add_translation
    )


def prettify_file(filename: str):
    """ format XML file.
    """
    fp = Path(filename)
    if not fp.exists():
        print(f'XML file {filename} could not be found.')
        return
    Document(fp).save(fp, pretty=True)


def validate_file(filename: str):
    """ validate XML file against AED XSD.
    """
    print(f'validate file {filename}...')
    xsd = xmlschema.XMLSchema11('files/aed_schema.xsd')
    xsd.validate(filename)


def main():
    """ execute cli commands
    """
    args = docopt.docopt(__doc__)
    if args['format']:
        print(f'prettify XML file {args["--file"]}')
        prettify_file(args['--file'])
    if args['add-translations']:
        add_lemma_translations(args['--input'], args['--file'])
    if args['add-relations']:
        add_lemma_relations(args['--input'], args['--file'])
    if args['validate']:
        validate_file(args['--file'])


if __name__ == '__main__':
    main()<|MERGE_RESOLUTION|>--- conflicted
+++ resolved
@@ -67,10 +67,9 @@
     """
     if value.strip() == '':
         return True
-    return (
-        e.css_select(f'entry > xr[type="{predicate}"] > ref[target="tla{value}"]').size
-        > 0
-    )
+    return e.css_select(
+        f'entry > xr[type="{predicate}"] > ref[target="tla{value}"]'
+    ).size > 0
 
 
 def _add_relation(e: TagNode, predicate: str, value: str) -> TagNode:
@@ -113,12 +112,7 @@
     """
     if value.strip() == '':
         return True
-<<<<<<< HEAD
-    for quote in e.css_select(
-=======
-    e.namespaces['xml'] = XML_NS
     return e.css_select(
->>>>>>> c693f857
         f'entry > sense > cit[type="translation"][xml|lang="{lang}"] > quote'
     ).filtered_by(
         lambda quote: quote.full_text == value
